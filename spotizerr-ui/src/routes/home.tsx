import { useState, useEffect, useMemo, useContext, useCallback, useRef } from "react";
import { useNavigate, useSearch, useRouterState } from "@tanstack/react-router";
import { useDebounce } from "use-debounce";
import { toast } from "sonner";
import type { TrackType, AlbumType, SearchResult } from "@/types/spotify";
import { parseSpotifyUrl} from "@/lib/spotify-utils";
import { QueueContext } from "@/contexts/queue-context";
import { SearchResultCard } from "@/components/SearchResultCard";
import { indexRoute } from "@/router";
<<<<<<< HEAD
import { Music, Disc, User, ListMusic } from "lucide-react";
=======
import { authApiClient } from "@/lib/api-client";
import { useSettings } from "@/contexts/settings-context";
import { FaEye, FaDownload } from "react-icons/fa";
>>>>>>> 95307ce5

// Utility function to safely get properties from search results
const safelyGetProperty = <T,>(obj: any, path: string[], fallback: T): T => {
  try {
    let current = obj;
    for (const key of path) {
      if (current == null || typeof current !== 'object') {
        return fallback;
      }
      current = current[key];
    }
    return current ?? fallback;
  } catch {
    return fallback;
  }
};

const PAGE_SIZE = 12;

export const Home = () => {
  const navigate = useNavigate({ from: "/" });
  const { q, type } = useSearch({ from: "/" });
  const { items: allResults } = indexRoute.useLoaderData();
  const isLoading = useRouterState({ select: (s) => s.status === "pending" });
  const { settings } = useSettings();

  const [query, setQuery] = useState(q || "");
  const [searchType, setSearchType] = useState<"track" | "album" | "artist" | "playlist">(type || "track");
  const [debouncedQuery] = useDebounce(query, 500);
  const [activeTab, setActiveTab] = useState<"search" | "bulkAdd">("search");
  const [linksInput, setLinksInput] = useState("");
  const [isBulkAdding, setIsBulkAdding] = useState(false);
  const [isBulkWatching, setIsBulkWatching] = useState(false);

  const [displayedResults, setDisplayedResults] = useState<SearchResult[]>([]);
  const [isLoadingMore, setIsLoadingMore] = useState(false);
  const context = useContext(QueueContext);
  const loaderRef = useRef<HTMLDivElement | null>(null);

  // Removed scroll locking on mobile empty state to avoid blocking scroll globally

  useEffect(() => {
    navigate({ search: (prev) => ({ ...prev, q: debouncedQuery, type: searchType }) });
  }, [debouncedQuery, searchType, navigate]);

  useEffect(() => {
    setDisplayedResults(allResults.slice(0, PAGE_SIZE));
  }, [allResults]);

  if (!context) {
    throw new Error("useQueue must be used within a QueueProvider");
  }
  const { addItem } = context;

  const handleAddBulkLinks = useCallback(async () => {
    const allLinks = linksInput.split("\n").map((link) => link.trim()).filter(Boolean);
    if (allLinks.length === 0) {
      toast.info("No links provided to add.");
      return;
    }

    const supportedLinks: string[] = [];
    const unsupportedLinks: string[] = [];

    allLinks.forEach((link) => {
      const parsed = parseSpotifyUrl(link);
      if (parsed.type !== "unknown") {
        supportedLinks.push(link);
      } else {
        unsupportedLinks.push(link);
      }
    });

    if (unsupportedLinks.length > 0) {
      toast.warning("Some links are not supported and will be skipped.", {
        description: `Unsupported: ${unsupportedLinks.join(", ")}`,
      });
    }

    if (supportedLinks.length === 0) {
      toast.info("No supported links to add.");
      return;
    }

    setIsBulkAdding(true);
    try {
      const response = await authApiClient.client.post("/bulk/bulk-add-spotify-links", { links: supportedLinks });
      const {count, failed_links } = response.data;

      if (failed_links && failed_links.length > 0) {
        toast.warning("Bulk Add Completed with Warnings", {
          description: `${count} links added. Failed to add ${failed_links.length} links: ${failed_links.join(", ")}`,
        });
      } else {
        toast.success("Bulk Add Successful", {
          description: `${count} links added to queue.`,
        });
      }
      setLinksInput(""); // Clear input after successful add
    } catch (error: any) {
      const errorMessage = error.response?.data?.detail?.message || error.message;
      const failedLinks = error.response?.data?.detail?.failed_links || [];

      let description = errorMessage;
      if (failedLinks.length > 0) {
        description += ` Failed links: ${failedLinks.join(", ")}`;
      }

      toast.error("Bulk Add Failed", {
        description: description,
      });
      if (failedLinks.length > 0) {
        console.error("Failed links:", failedLinks);
      }
    } finally {
      setIsBulkAdding(false);
    }
  }, [linksInput]);

  const handleWatchBulkLinks = useCallback(async () => {
    const links = linksInput.split("\n").map((link) => link.trim()).filter(Boolean);
    if (links.length === 0) {
      toast.info("No links provided to watch.");
      return;
    }

    const supportedLinks: { type: "artist" | "playlist"; id: string }[] = [];
    const unsupportedLinks: string[] = [];

    links.forEach((link) => {
      const parsed = parseSpotifyUrl(link);
      if (parsed.type === "artist" || parsed.type === "playlist") {
        supportedLinks.push({ type: parsed.type, id: parsed.id });
      } else {
        unsupportedLinks.push(link);
      }
    });

    if (unsupportedLinks.length > 0) {
      toast.warning("Some links are not supported for watching.", {
        description: `Unsupported: ${unsupportedLinks.join(", ")}`,
      });
    }

    if (supportedLinks.length === 0) {
      toast.info("No supported links to watch.");
      return;
    }

    setIsBulkWatching(true);
    try {
      const watchPromises = supportedLinks.map((item) =>
        authApiClient.client.put(`/${item.type}/watch/${item.id}`)
      );
      await Promise.all(watchPromises);
      toast.success("Bulk Watch Successful", {
        description: `${supportedLinks.length} supported links added to watchlist.`,
      });
      setLinksInput(""); // Clear input after successful add
    } catch (error: any) {
      const errorMessage = error.response?.data?.detail?.message || error.message;
      toast.error("Bulk Watch Failed", {
        description: errorMessage,
      });
    } finally {
      setIsBulkWatching(false);
    }
  }, [linksInput]);

  const loadMore = useCallback(() => {
    setIsLoadingMore(true);
    setTimeout(() => {
      const currentLength = displayedResults.length;
      const nextBatch = allResults.slice(currentLength, currentLength + PAGE_SIZE);
      setDisplayedResults((prev) => [...prev, ...nextBatch]);
      setIsLoadingMore(false);
    }, 500); // Simulate network delay
  }, [allResults, displayedResults]);

  useEffect(() => {
    const observer = new IntersectionObserver(
      (entries) => {
        const firstEntry = entries[0];
        if (firstEntry.isIntersecting && allResults.length > displayedResults.length) {
          loadMore();
        }
      },
      { threshold: 1.0 },
    );

    const currentLoader = loaderRef.current;
    if (currentLoader) {
      observer.observe(currentLoader);
    }

    return () => {
      if (currentLoader) {
        observer.unobserve(currentLoader);
      }
    };
  }, [allResults, displayedResults, loadMore]);

  const handleDownloadTrack = useCallback(
    (track: TrackType) => {
      const artistName = track.artists?.map((a) => a.name).join(", ");
      addItem({ spotifyId: track.id, type: "track", name: track.name, artist: artistName });
      toast.info(`Adding ${track.name} to queue...`);
    },
    [addItem],
  );

  const handleDownloadAlbum = useCallback(
    (album: AlbumType) => {
      const artistName = album.artists?.map((a) => a.name).join(", ");
      addItem({ spotifyId: album.id, type: "album", name: album.name, artist: artistName });
      toast.info(`Adding ${album.name} to queue...`);
    },
    [addItem],
  );

  const resultComponent = useMemo(() => {
    return (
      <div className="grid grid-cols-2 md:grid-cols-3 lg:grid-cols-4 gap-4">
        {displayedResults.map((item) => {
          // Add safety checks for essential properties
          if (!item || !item.id || !item.name || !item.model) {
            return null;
          }

          let imageUrl;
          let onDownload;
          let subtitle;

          if (item.model === "track") {
            imageUrl = safelyGetProperty(item, ['album', 'images', '0', 'url'], undefined);
            onDownload = () => handleDownloadTrack(item as TrackType);
            const artists = safelyGetProperty(item, ['artists'], []);
            subtitle = Array.isArray(artists) ? artists.map((a: any) => safelyGetProperty(a, ['name'], 'Unknown')).join(", ") : "Unknown Artist";
          } else if (item.model === "album") {
            imageUrl = safelyGetProperty(item, ['images', '0', 'url'], undefined);
            onDownload = () => handleDownloadAlbum(item as AlbumType);
            const artists = safelyGetProperty(item, ['artists'], []);
            subtitle = Array.isArray(artists) ? artists.map((a: any) => safelyGetProperty(a, ['name'], 'Unknown')).join(", ") : "Unknown Artist";
          } else if (item.model === "artist") {
            imageUrl = safelyGetProperty(item, ['images', '0', 'url'], undefined);
            subtitle = "Artist";
          } else if (item.model === "playlist") {
            imageUrl = safelyGetProperty(item, ['images', '0', 'url'], undefined);
            const ownerName = safelyGetProperty(item, ['owner', 'display_name'], 'Unknown');
            subtitle = `By ${ownerName}`;
          }

          return (
            <SearchResultCard
              key={item.id}
              id={item.id}
              name={item.name}
              type={item.model}
              imageUrl={imageUrl}
              subtitle={subtitle}
              onDownload={onDownload}
            />
          );
        }).filter(Boolean)} {/* Filter out null components */}
      </div>
    );
  }, [displayedResults, handleDownloadTrack, handleDownloadAlbum]);

  return (
    <div className="max-w-4xl mx-auto h-full flex flex-col md:p-4">
      <div className="text-center mb-4 md:mb-8 px-4 md:px-0">
        <h1 className="text-2xl font-bold text-content-primary dark:text-content-primary-dark">Spotizerr</h1>
      </div>
<<<<<<< HEAD
      <div className="flex flex-col sm:flex-row gap-3 mb-4 md:mb-6 px-4 md:px-0 flex-shrink-0">
        <input
          type="text"
          value={query}
          onChange={(e) => setQuery(e.target.value)}
          placeholder="Search for a track, album, artist, or playlist"
          className="flex-1 p-2 border bg-input-background dark:bg-input-background-dark border-input-border dark:border-input-border-dark rounded-md focus:outline-none focus:ring-2 focus:ring-input-focus"
        />
        <div className="flex gap-2">
          {["track", "album", "artist", "playlist"].map((typeOption) => (
            <button
              key={typeOption}
              onClick={() => setSearchType(typeOption as "track" | "album" | "artist" | "playlist")}
              className={`flex items-center gap-1 p-2 rounded-md text-sm font-medium transition-colors border ${
                searchType === typeOption
                  ? "bg-green-600 text-white border-green-600"
                  : "bg-gray-100 dark:bg-gray-700 text-gray-800 dark:text-gray-200 border-gray-300 dark:border-gray-600 hover:bg-gray-200 dark:hover:bg-gray-600"
              }`}
              
            >
              {
                {
                  track: <Music size={16} />,
                  album: <Disc size={16} />,
                  artist: <User size={16} />,
                  playlist: <ListMusic size={16} />,
                }[typeOption]
              }
              {typeOption.charAt(0).toUpperCase() + typeOption.slice(1)}
            </button>
          ))}
        </div>
      </div>
      <div className={`flex-1 px-4 md:px-0 pb-4 ${
        // Only restrict overflow on mobile when there are results, otherwise allow normal behavior
        displayedResults.length > 0 ? 'overflow-y-auto md:overflow-visible' : ''
      }`}>
        {isLoading ? (
          <p className="text-center my-4 text-content-muted dark:text-content-muted-dark">Loading results...</p>
        ) : (
              <>
                {resultComponent}
                <div ref={loaderRef} />
                {isLoadingMore && <p className="text-center my-4 text-content-muted dark:text-content-muted-dark">Loading more results...</p>}
              </>
        )}
=======

      <div className="flex justify-center mb-4 md:mb-6 px-4 md:px-0 border-b border-gray-300 dark:border-gray-700">
        <button
          className={`flex-1 py-2 text-center transition-colors duration-200 ${
            activeTab === "search"
              ? "border-b-2 border-green-500 text-green-500"
              : "border-b-2 border-transparent text-gray-800 dark:text-gray-200 hover:text-green-500"
          }`}
          onClick={() => setActiveTab("search")}
        >
          Search
        </button>
        <button
          className={`flex-1 py-2 text-center transition-colors duration-200 ${
            activeTab === "bulkAdd"
              ? "border-b-2 border-green-500 text-green-500"
              : "border-b-2 border-transparent text-gray-800 dark:text-gray-200 hover:text-green-500"
          }`}
          onClick={() => setActiveTab("bulkAdd")}
        >
          Bulk Add
        </button>
>>>>>>> 95307ce5
      </div>

      {activeTab === "search" && (
        <>
          <div className="flex flex-col gap-3 mb-4 md:mb-6 px-4 md:px-0 flex-shrink-0">
            <div className="flex flex-col sm:flex-row gap-3">
              <input
                type="text"
                value={query}
                onChange={(e) => setQuery(e.target.value)}
                placeholder="Search for a track, album, or artist"
                className="flex-1 p-2 border bg-input-background dark:bg-input-background-dark border-input-border dark:border-input-border-dark rounded-md focus:outline-none focus:ring-2 focus:ring-input-focus"
              />
              <select
                value={searchType}
                onChange={(e) => setSearchType(e.target.value as "track" | "album" | "artist" | "playlist")}
                className="p-2 border bg-input-background dark:bg-input-background-dark border-input-border dark:border-input-border-dark rounded-md focus:outline-none focus:ring-2 focus:ring-input-focus"
              >
                <option value="track">Track</option>
                <option value="album">Album</option>
                <option value="artist">Artist</option>
                <option value="playlist">Playlist</option>
              </select>
            </div>
          </div>
          <div className={`flex-1 px-4 md:px-0 pb-4 ${
            // Only restrict overflow on mobile when there are results, otherwise allow normal behavior
            displayedResults.length > 0 ? 'overflow-y-auto md:overflow-visible' : ''
          }`}>
            {isLoading ? (
              <p className="text-center my-4 text-content-muted dark:text-content-muted-dark">Loading results...</p>
            ) : (
              <>
                {resultComponent}
                <div ref={loaderRef} />
                {isLoadingMore && <p className="text-center my-4 text-content-muted dark:text-content-muted-dark">Loading more results...</p>}
              </>
            )}
          </div>
        </>
      )}

      {activeTab === "bulkAdd" && (
        <div className="flex flex-col gap-3 mb-4 md:mb-6 px-4 md:px-0 flex-shrink-0">
          <textarea
            className="w-full h-60 p-2 border bg-input-background dark:bg-input-background-dark border-input-border dark:border-input-border-dark rounded-md mb-4 focus:outline-none focus:ring-2 focus:ring-green-500"
            placeholder="Paste Spotify links here, one per line..."
            value={linksInput}
            onChange={(e) => setLinksInput(e.target.value)}
          ></textarea>
          <div className="flex justify-end gap-3">
            <button
              onClick={() => setLinksInput("")} // Clear input
              className="px-4 py-2 bg-gray-300 dark:bg-gray-700 text-content-primary dark:text-content-primary-dark rounded-md hover:bg-gray-400 dark:hover:bg-gray-600 focus:outline-none focus:ring-2 focus:ring-gray-500"
            >
              Clear
            </button>
            <button
              onClick={handleAddBulkLinks}
              disabled={isBulkAdding}
              className="px-4 py-2 bg-green-500 text-white rounded-md hover:bg-green-600 focus:outline-none focus:ring-2 focus:ring-green-400 disabled:opacity-50 disabled:cursor-not-allowed flex items-center gap-2"
            >
              {isBulkAdding ? "Adding..." : (
                <>
                  <FaDownload className="icon-inverse" /> Download
                </>
              )}
            </button>
            {settings?.watch?.enabled && (
              <button
                onClick={handleWatchBulkLinks}
                disabled={isBulkWatching}
                className="px-4 py-2 bg-error hover:bg-error-hover text-button-primary-text rounded-md flex items-center gap-2 disabled:opacity-50 disabled:cursor-not-allowed"
                title="Only Spotify Artist and Playlist links are supported for watching."
              >
                {isBulkWatching ? "Watching..." : (
                  <>
                    <FaEye className="icon-inverse" /> Watch
                  </>
                )}
              </button>
            )}
          </div>
        </div>
      )}
    </div>
  );
};<|MERGE_RESOLUTION|>--- conflicted
+++ resolved
@@ -3,29 +3,26 @@
 import { useDebounce } from "use-debounce";
 import { toast } from "sonner";
 import type { TrackType, AlbumType, SearchResult } from "@/types/spotify";
-import { parseSpotifyUrl} from "@/lib/spotify-utils";
+import { parseSpotifyUrl } from "@/lib/spotify-utils";
 import { QueueContext } from "@/contexts/queue-context";
 import { SearchResultCard } from "@/components/SearchResultCard";
 import { indexRoute } from "@/router";
-<<<<<<< HEAD
 import { Music, Disc, User, ListMusic } from "lucide-react";
-=======
 import { authApiClient } from "@/lib/api-client";
 import { useSettings } from "@/contexts/settings-context";
 import { FaEye, FaDownload } from "react-icons/fa";
->>>>>>> 95307ce5
 
 // Utility function to safely get properties from search results
 const safelyGetProperty = <T,>(obj: any, path: string[], fallback: T): T => {
   try {
     let current = obj;
     for (const key of path) {
-      if (current == null || typeof current !== 'object') {
+      if (current == null || typeof current !== "object") {
         return fallback;
       }
       current = current[key];
     }
-    return current ?? fallback;
+    return (current ?? fallback) as T;
   } catch {
     return fallback;
   }
@@ -41,7 +38,9 @@
   const { settings } = useSettings();
 
   const [query, setQuery] = useState(q || "");
-  const [searchType, setSearchType] = useState<"track" | "album" | "artist" | "playlist">(type || "track");
+  const [searchType, setSearchType] = useState<
+    "track" | "album" | "artist" | "playlist"
+  >(type || "track");
   const [debouncedQuery] = useDebounce(query, 500);
   const [activeTab, setActiveTab] = useState<"search" | "bulkAdd">("search");
   const [linksInput, setLinksInput] = useState("");
@@ -53,8 +52,6 @@
   const context = useContext(QueueContext);
   const loaderRef = useRef<HTMLDivElement | null>(null);
 
-  // Removed scroll locking on mobile empty state to avoid blocking scroll globally
-
   useEffect(() => {
     navigate({ search: (prev) => ({ ...prev, q: debouncedQuery, type: searchType }) });
   }, [debouncedQuery, searchType, navigate]);
@@ -69,7 +66,10 @@
   const { addItem } = context;
 
   const handleAddBulkLinks = useCallback(async () => {
-    const allLinks = linksInput.split("\n").map((link) => link.trim()).filter(Boolean);
+    const allLinks = linksInput
+      .split("\n")
+      .map((link) => link.trim())
+      .filter(Boolean);
     if (allLinks.length === 0) {
       toast.info("No links provided to add.");
       return;
@@ -100,12 +100,16 @@
 
     setIsBulkAdding(true);
     try {
-      const response = await authApiClient.client.post("/bulk/bulk-add-spotify-links", { links: supportedLinks });
-      const {count, failed_links } = response.data;
+      const response = await authApiClient.client.post("/bulk/bulk-add-spotify-links", {
+        links: supportedLinks,
+      });
+      const { count, failed_links } = response.data;
 
       if (failed_links && failed_links.length > 0) {
         toast.warning("Bulk Add Completed with Warnings", {
-          description: `${count} links added. Failed to add ${failed_links.length} links: ${failed_links.join(", ")}`,
+          description: `${count} links added. Failed to add ${failed_links.length} links: ${failed_links.join(
+            ", "
+          )}`,
         });
       } else {
         toast.success("Bulk Add Successful", {
@@ -134,7 +138,10 @@
   }, [linksInput]);
 
   const handleWatchBulkLinks = useCallback(async () => {
-    const links = linksInput.split("\n").map((link) => link.trim()).filter(Boolean);
+    const links = linksInput
+      .split("\n")
+      .map((link) => link.trim())
+      .filter(Boolean);
     if (links.length === 0) {
       toast.info("No links provided to watch.");
       return;
@@ -201,7 +208,7 @@
           loadMore();
         }
       },
-      { threshold: 1.0 },
+      { threshold: 1.0 }
     );
 
     const currentLoader = loaderRef.current;
@@ -222,7 +229,7 @@
       addItem({ spotifyId: track.id, type: "track", name: track.name, artist: artistName });
       toast.info(`Adding ${track.name} to queue...`);
     },
-    [addItem],
+    [addItem]
   );
 
   const handleDownloadAlbum = useCallback(
@@ -231,53 +238,63 @@
       addItem({ spotifyId: album.id, type: "album", name: album.name, artist: artistName });
       toast.info(`Adding ${album.name} to queue...`);
     },
-    [addItem],
+    [addItem]
   );
 
   const resultComponent = useMemo(() => {
     return (
       <div className="grid grid-cols-2 md:grid-cols-3 lg:grid-cols-4 gap-4">
-        {displayedResults.map((item) => {
-          // Add safety checks for essential properties
-          if (!item || !item.id || !item.name || !item.model) {
-            return null;
-          }
-
-          let imageUrl;
-          let onDownload;
-          let subtitle;
-
-          if (item.model === "track") {
-            imageUrl = safelyGetProperty(item, ['album', 'images', '0', 'url'], undefined);
-            onDownload = () => handleDownloadTrack(item as TrackType);
-            const artists = safelyGetProperty(item, ['artists'], []);
-            subtitle = Array.isArray(artists) ? artists.map((a: any) => safelyGetProperty(a, ['name'], 'Unknown')).join(", ") : "Unknown Artist";
-          } else if (item.model === "album") {
-            imageUrl = safelyGetProperty(item, ['images', '0', 'url'], undefined);
-            onDownload = () => handleDownloadAlbum(item as AlbumType);
-            const artists = safelyGetProperty(item, ['artists'], []);
-            subtitle = Array.isArray(artists) ? artists.map((a: any) => safelyGetProperty(a, ['name'], 'Unknown')).join(", ") : "Unknown Artist";
-          } else if (item.model === "artist") {
-            imageUrl = safelyGetProperty(item, ['images', '0', 'url'], undefined);
-            subtitle = "Artist";
-          } else if (item.model === "playlist") {
-            imageUrl = safelyGetProperty(item, ['images', '0', 'url'], undefined);
-            const ownerName = safelyGetProperty(item, ['owner', 'display_name'], 'Unknown');
-            subtitle = `By ${ownerName}`;
-          }
-
-          return (
-            <SearchResultCard
-              key={item.id}
-              id={item.id}
-              name={item.name}
-              type={item.model}
-              imageUrl={imageUrl}
-              subtitle={subtitle}
-              onDownload={onDownload}
-            />
-          );
-        }).filter(Boolean)} {/* Filter out null components */}
+        {displayedResults
+          .map((item) => {
+            // Add safety checks for essential properties
+            if (!item || !item.id || !item.name || !item.model) {
+              return null;
+            }
+
+            let imageUrl;
+            let onDownload: (() => void) | undefined;
+            let subtitle: string | undefined;
+
+            if (item.model === "track") {
+              imageUrl = safelyGetProperty(item, ["album", "images", "0", "url"], undefined);
+              onDownload = () => handleDownloadTrack(item as TrackType);
+              const artists = safelyGetProperty(item, ["artists"], []);
+              subtitle = Array.isArray(artists)
+                ? artists
+                    .map((a: any) => safelyGetProperty(a, ["name"], "Unknown"))
+                    .join(", ")
+                : "Unknown Artist";
+            } else if (item.model === "album") {
+              imageUrl = safelyGetProperty(item, ["images", "0", "url"], undefined);
+              onDownload = () => handleDownloadAlbum(item as AlbumType);
+              const artists = safelyGetProperty(item, ["artists"], []);
+              subtitle = Array.isArray(artists)
+                ? artists
+                    .map((a: any) => safelyGetProperty(a, ["name"], "Unknown"))
+                    .join(", ")
+                : "Unknown Artist";
+            } else if (item.model === "artist") {
+              imageUrl = safelyGetProperty(item, ["images", "0", "url"], undefined);
+              subtitle = "Artist";
+            } else if (item.model === "playlist") {
+              imageUrl = safelyGetProperty(item, ["images", "0", "url"], undefined);
+              const ownerName = safelyGetProperty(item, ["owner", "display_name"], "Unknown");
+              subtitle = `By ${ownerName}`;
+            }
+
+            return (
+              <SearchResultCard
+                key={item.id}
+                id={item.id}
+                name={item.name}
+                type={item.model}
+                imageUrl={imageUrl}
+                subtitle={subtitle}
+                onDownload={onDownload}
+              />
+            );
+          })
+          .filter(Boolean)}
       </div>
     );
   }, [displayedResults, handleDownloadTrack, handleDownloadAlbum]);
@@ -287,55 +304,8 @@
       <div className="text-center mb-4 md:mb-8 px-4 md:px-0">
         <h1 className="text-2xl font-bold text-content-primary dark:text-content-primary-dark">Spotizerr</h1>
       </div>
-<<<<<<< HEAD
-      <div className="flex flex-col sm:flex-row gap-3 mb-4 md:mb-6 px-4 md:px-0 flex-shrink-0">
-        <input
-          type="text"
-          value={query}
-          onChange={(e) => setQuery(e.target.value)}
-          placeholder="Search for a track, album, artist, or playlist"
-          className="flex-1 p-2 border bg-input-background dark:bg-input-background-dark border-input-border dark:border-input-border-dark rounded-md focus:outline-none focus:ring-2 focus:ring-input-focus"
-        />
-        <div className="flex gap-2">
-          {["track", "album", "artist", "playlist"].map((typeOption) => (
-            <button
-              key={typeOption}
-              onClick={() => setSearchType(typeOption as "track" | "album" | "artist" | "playlist")}
-              className={`flex items-center gap-1 p-2 rounded-md text-sm font-medium transition-colors border ${
-                searchType === typeOption
-                  ? "bg-green-600 text-white border-green-600"
-                  : "bg-gray-100 dark:bg-gray-700 text-gray-800 dark:text-gray-200 border-gray-300 dark:border-gray-600 hover:bg-gray-200 dark:hover:bg-gray-600"
-              }`}
-              
-            >
-              {
-                {
-                  track: <Music size={16} />,
-                  album: <Disc size={16} />,
-                  artist: <User size={16} />,
-                  playlist: <ListMusic size={16} />,
-                }[typeOption]
-              }
-              {typeOption.charAt(0).toUpperCase() + typeOption.slice(1)}
-            </button>
-          ))}
-        </div>
-      </div>
-      <div className={`flex-1 px-4 md:px-0 pb-4 ${
-        // Only restrict overflow on mobile when there are results, otherwise allow normal behavior
-        displayedResults.length > 0 ? 'overflow-y-auto md:overflow-visible' : ''
-      }`}>
-        {isLoading ? (
-          <p className="text-center my-4 text-content-muted dark:text-content-muted-dark">Loading results...</p>
-        ) : (
-              <>
-                {resultComponent}
-                <div ref={loaderRef} />
-                {isLoadingMore && <p className="text-center my-4 text-content-muted dark:text-content-muted-dark">Loading more results...</p>}
-              </>
-        )}
-=======
-
+
+      {/* Tabs */}
       <div className="flex justify-center mb-4 md:mb-6 px-4 md:px-0 border-b border-gray-300 dark:border-gray-700">
         <button
           className={`flex-1 py-2 text-center transition-colors duration-200 ${
@@ -357,7 +327,6 @@
         >
           Bulk Add
         </button>
->>>>>>> 95307ce5
       </div>
 
       {activeTab === "search" && (
@@ -371,10 +340,42 @@
                 placeholder="Search for a track, album, or artist"
                 className="flex-1 p-2 border bg-input-background dark:bg-input-background-dark border-input-border dark:border-input-border-dark rounded-md focus:outline-none focus:ring-2 focus:ring-input-focus"
               />
+
+              {/* Icon buttons for search type (larger screens) */}
+              <div className="hidden sm:flex gap-2 items-center">
+                {(["track", "album", "artist", "playlist"] as const).map((typeOption) => (
+                  <button
+                    key={typeOption}
+                    onClick={() => setSearchType(typeOption)}
+                    aria-label={`Search ${typeOption}`}
+                    className={`flex items-center gap-1 p-2 rounded-md text-sm font-medium transition-colors border ${
+                      searchType === typeOption
+                        ? "bg-green-600 text-white border-green-600"
+                        : "bg-gray-100 dark:bg-gray-700 text-gray-800 dark:text-gray-200 border-gray-300 dark:border-gray-600 hover:bg-gray-200 dark:hover:bg-gray-600"
+                    }`}
+                  >
+                    {
+                      {
+                        track: <Music size={16} />,
+                        album: <Disc size={16} />,
+                        artist: <User size={16} />,
+                        playlist: <ListMusic size={16} />,
+                      }[typeOption]
+                    }
+                    <span className="hidden md:inline">
+                      {typeOption.charAt(0).toUpperCase() + typeOption.slice(1)}
+                    </span>
+                  </button>
+                ))}
+              </div>
+
+              {/* Select for smaller screens */}
               <select
                 value={searchType}
-                onChange={(e) => setSearchType(e.target.value as "track" | "album" | "artist" | "playlist")}
-                className="p-2 border bg-input-background dark:bg-input-background-dark border-input-border dark:border-input-border-dark rounded-md focus:outline-none focus:ring-2 focus:ring-input-focus"
+                onChange={(e) =>
+                  setSearchType(e.target.value as "track" | "album" | "artist" | "playlist")
+                }
+                className="p-2 border bg-input-background dark:bg-input-background-dark border-input-border dark:border-input-border-dark rounded-md focus:outline-none focus:ring-2 focus:ring-input-focus sm:hidden"
               >
                 <option value="track">Track</option>
                 <option value="album">Album</option>
@@ -383,17 +384,22 @@
               </select>
             </div>
           </div>
-          <div className={`flex-1 px-4 md:px-0 pb-4 ${
-            // Only restrict overflow on mobile when there are results, otherwise allow normal behavior
-            displayedResults.length > 0 ? 'overflow-y-auto md:overflow-visible' : ''
-          }`}>
+
+          <div
+            className={`flex-1 px-4 md:px-0 pb-4 ${
+              // Only restrict overflow on mobile when there are results, otherwise allow normal behavior
+              displayedResults.length > 0 ? "overflow-y-auto md:overflow-visible" : ""
+            }`}
+          >
             {isLoading ? (
               <p className="text-center my-4 text-content-muted dark:text-content-muted-dark">Loading results...</p>
             ) : (
               <>
                 {resultComponent}
                 <div ref={loaderRef} />
-                {isLoadingMore && <p className="text-center my-4 text-content-muted dark:text-content-muted-dark">Loading more results...</p>}
+                {isLoadingMore && (
+                  <p className="text-center my-4 text-content-muted dark:text-content-muted-dark">Loading more results...</p>
+                )}
               </>
             )}
           </div>
